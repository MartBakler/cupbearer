--- conflicted
+++ resolved
@@ -1,10 +1,6 @@
 from cupbearer.utils.config_groups import register_config_group, register_config_option
 
-<<<<<<< HEAD
-from ._shared import DatasetConfig, ToTensor, TrainDataFromRun, Transform
-=======
-from ._shared import DatasetConfig, NoData, ToNumpy, TrainDataFromRun, Transform
->>>>>>> b6981fcf
+from ._shared import DatasetConfig, NoData, ToTensor, TrainDataFromRun, Transform
 from ._shared import TestDataConfig as TestDataConfig
 from ._shared import TestDataMix as TestDataMix
 from .adversarial import AdversarialExampleConfig
@@ -23,15 +19,11 @@
     "none": NoData,
 }
 
-TRANSFORMS = {
-<<<<<<< HEAD
+TRANSFORMS: dict[str, type[Transform]] = {
     "to_tensor": ToTensor,
-=======
-    "to_numpy": ToNumpy,
 }
 
 BACKDOORS = {
->>>>>>> b6981fcf
     "corner": CornerPixelBackdoor,
     "noise": NoiseBackdoor,
     "wanet": WanetBackdoor,
