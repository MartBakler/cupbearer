import numpy as np
import pytest
from cupbearer.scripts import (
    eval_classifier,
    train_classifier,
    train_detector,
)
from cupbearer.scripts.conf import (
    eval_classifier_conf,
    train_classifier_conf,
    train_detector_conf,
)
from cupbearer.utils.scripts import run
from simple_parsing import ArgumentGenerationMode, parse


@pytest.fixture(scope="module")
def backdoor_classifier_path(module_tmp_path):
    """Trains a backdoored classifier and returns the path to the run directory."""
    module_tmp_path.mkdir(exist_ok=True)
    cfg = parse(
        train_classifier_conf.Config,
        args=f"--debug_with_logging --dir.full {module_tmp_path} "
        "--train_data backdoor --train_data.original mnist "
        "--train_data.backdoor corner --model mlp",
        argument_generation_mode=ArgumentGenerationMode.NESTED,
    )
    run(train_classifier.main, cfg)

    assert (module_tmp_path / "config.yaml").is_file()
    assert (module_tmp_path / "model.ckpt").is_file()
    assert (module_tmp_path / "tensorboard").is_dir()

    return module_tmp_path


@pytest.mark.slow
def test_eval_classifier(backdoor_classifier_path):
    cfg = parse(
        eval_classifier_conf.Config,
        args=f"--debug_with_logging --dir.full {backdoor_classifier_path} "
        "--data mnist --data.train false",
        argument_generation_mode=ArgumentGenerationMode.NESTED,
    )
    run(eval_classifier.main, cfg)

    assert (backdoor_classifier_path / "eval.json").is_file()


@pytest.mark.slow
def test_train_abstraction_corner_backdoor(backdoor_classifier_path, tmp_path):
    cfg = parse(
        train_detector_conf.Config,
        args=f"--debug_with_logging --dir.full {tmp_path} "
        f"--task backdoor --task.backdoor corner "
        f"--task.path {backdoor_classifier_path} --detector abstraction",
        argument_generation_mode=ArgumentGenerationMode.NESTED,
    )
    run(train_detector.main, cfg)
    assert (tmp_path / "config.yaml").is_file()
    assert (tmp_path / "detector.pt").is_file()

    assert (tmp_path / "histogram.pdf").is_file()
    assert (tmp_path / "eval.json").is_file()


# TODO: add back in adversarial abstractions, will need a trained abstraction as fixture
# probably?
# @pytest.mark.slow
# def test_eval_adversarial_abstraction():
#     cfg = parse(
#         eval_detector_conf.Config,
#         args=(
#             f"--debug_with_logging --dir.full {tmp_path / 'adversarial_abstraction'} "
#             f"--task backdoor --task.backdoor corner "
#             f"--task.path {tmp_path / 'base'} "
#             "--detector adversarial_abstraction "
#             f"--detector.load_path {tmp_path / 'abstraction'} "
#             "--save_config true"
#         ),
#         argument_generation_mode=ArgumentGenerationMode.NESTED,
#     )
#     run(eval_detector.main, cfg)
#     captured = capsys.readouterr()
#     assert "Randomly initializing abstraction" not in captured.err

#     for file in {"histogram.pdf", "eval.json", "config.yaml"}:
#         assert (tmp_path / "adversarial_abstraction" / file).is_file()


@pytest.mark.slow
def test_train_mahalanobis_advex(backdoor_classifier_path, tmp_path):
    # This test doesn't need a backdoored classifier, but we already have one
    # and it doesn't hurt, so reusing it makes execution faster.
    cfg = parse(
        train_detector_conf.Config,
        args=f"--debug_with_logging --dir.full {tmp_path} "
        f"--task adversarial_examples --task.path {backdoor_classifier_path} "
        "--detector mahalanobis",
        argument_generation_mode=ArgumentGenerationMode.NESTED,
    )
    run(train_detector.main, cfg)
    assert (backdoor_classifier_path / "adv_examples.pt").is_file()
    assert (backdoor_classifier_path / "adv_examples.pdf").is_file()
    assert (tmp_path / "config.yaml").is_file()
    assert (tmp_path / "detector.pt").is_file()
    # Eval outputs:
    assert (tmp_path / "histogram.pdf").is_file()
    assert (tmp_path / "eval.json").is_file()


<<<<<<< HEAD
@pytest.mark.slow
def test_train_mahalanobis_backdoor(backdoor_classifier_path, tmp_path):
    cfg = parse(
        train_detector_conf.Config,
        args=f"--debug_with_logging --dir.full {tmp_path} "
        f"--task backdoor --task.backdoor corner "
        f"--task.path {backdoor_classifier_path} --detector mahalanobis",
        argument_generation_mode=ArgumentGenerationMode.NESTED,
    )
    run(train_detector.main, cfg)
    assert (tmp_path / "config.yaml").is_file()
    assert (tmp_path / "detector.pt").is_file()
    # Eval outputs:
    assert (tmp_path / "histogram.pdf").is_file()
    assert (tmp_path / "eval.json").is_file()
=======

@pytest.mark.slow
def test_wanet(tmp_path, capsys):
    tmp_path.mkdir(exist_ok=True)
    ############################
    # WaNet
    ############################
    logger.info("Running WaNet training")
    cfg = parse(
        train_classifier_conf.Config,
        args=f"--debug_with_logging --dir.full {tmp_path / 'wanet'} "
        "--train_data backdoor --train_data.original gtsrb "
        "--train_data.backdoor wanet --model mlp "
        "--val_data.backdoor backdoor --val_data.backdoor.original gtsrb "
        "--val_data.backdoor.backdoor wanet",
        argument_generation_mode=ArgumentGenerationMode.NESTED,
    )
    run(train_classifier.main, cfg)

    assert (tmp_path / "wanet" / "config.yaml").is_file()
    assert (tmp_path / "wanet" / "model").is_dir()
    assert (tmp_path / "wanet" / "metrics.json").is_file()
    # Check that NoData is handled correctly
    for name, data_cfg in cfg.val_data.items():
        if name == "backdoor":
            assert np.allclose(
                data_cfg.backdoor.warping_field,
                cfg.train_data.backdoor.warping_field,
            )
        else:
            with pytest.raises(NotImplementedError):
                data_cfg.build()

    # Check that from_run can load WanetBackdoor properly
    train_detector_cfg = parse(
        train_detector_conf.Config,
        args=f"--debug_with_logging --dir.full {tmp_path / 'wanet-mahalanobis'} "
        f"--task backdoor --task.backdoor wanet --task.path {tmp_path / 'wanet'} "
        "--detector mahalanobis",
        argument_generation_mode=ArgumentGenerationMode.NESTED,
    )
    run(train_detector.main, train_detector_cfg)
    assert np.allclose(
        train_detector_cfg.task.backdoor.warping_field,
        cfg.train_data.backdoor.warping_field,
    )
>>>>>>> b6981fcf
<|MERGE_RESOLUTION|>--- conflicted
+++ resolved
@@ -109,7 +109,6 @@
     assert (tmp_path / "eval.json").is_file()
 
 
-<<<<<<< HEAD
 @pytest.mark.slow
 def test_train_mahalanobis_backdoor(backdoor_classifier_path, tmp_path):
     cfg = parse(
@@ -125,15 +124,10 @@
     # Eval outputs:
     assert (tmp_path / "histogram.pdf").is_file()
     assert (tmp_path / "eval.json").is_file()
-=======
+
 
 @pytest.mark.slow
 def test_wanet(tmp_path, capsys):
-    tmp_path.mkdir(exist_ok=True)
-    ############################
-    # WaNet
-    ############################
-    logger.info("Running WaNet training")
     cfg = parse(
         train_classifier_conf.Config,
         args=f"--debug_with_logging --dir.full {tmp_path / 'wanet'} "
@@ -171,5 +165,4 @@
     assert np.allclose(
         train_detector_cfg.task.backdoor.warping_field,
         cfg.train_data.backdoor.warping_field,
-    )
->>>>>>> b6981fcf
+    )