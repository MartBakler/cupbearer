import warnings

import pytest
import torch
<<<<<<< HEAD
from cupbearer import data, detectors, models, tasks
from cupbearer.scripts import eval_classifier, train_classifier, train_detector
=======
from cupbearer.data import RemoveMixLabelDataset
from cupbearer.scripts import (
    eval_classifier,
    train_classifier,
    train_detector,
)
>>>>>>> 16575347
from cupbearer.scripts.conf import (
    eval_classifier_conf,
    train_classifier_conf,
    train_detector_conf,
)
from cupbearer.utils.train import DebugTrainConfig

# Ignore warnings about num_workers
pytestmark = pytest.mark.filterwarnings(
    "ignore"
    ":The '[a-z]*_dataloader' does not have many workers which may be a bottleneck. "
    "Consider increasing the value of the `num_workers` argument` to "
    "`num_workers=[0-9]*` in the `DataLoader` to improve performance."
    ":UserWarning"
)


@pytest.fixture(scope="module")
def backdoor_classifier_path(module_tmp_path):
    """Trains a backdoored classifier and returns the path to the run directory."""
    cfg = train_classifier_conf.DebugConfig(
        train_data=data.BackdoorData(
            original=data.MNIST(), backdoor=data.CornerPixelBackdoor()
        ),
        model=models.DebugMLPConfig(),
        path=module_tmp_path,
    )
    train_classifier(cfg)

    assert (module_tmp_path / "config.yaml").is_file()
    assert (module_tmp_path / "checkpoints" / "last.ckpt").is_file()
    assert (module_tmp_path / "tensorboard").is_dir()

    return module_tmp_path


@pytest.mark.slow
def test_eval_classifier(backdoor_classifier_path):
    cfg = eval_classifier_conf.DebugConfig(
        path=backdoor_classifier_path, data=data.MNIST(train=False)
    )

    eval_classifier(cfg)

    assert (backdoor_classifier_path / "eval.json").is_file()


@pytest.mark.slow
def test_train_abstraction_corner_backdoor(backdoor_classifier_path, tmp_path):
    cfg = train_detector_conf.Config(
        task=tasks.BackdoorDetection(
            path=backdoor_classifier_path, backdoor=data.CornerPixelBackdoor()
        ),
        detector=detectors.AbstractionDetectorConfig(train=DebugTrainConfig()),
        path=tmp_path,
    )
    train_detector(cfg)
    assert (tmp_path / "config.yaml").is_file()
    assert (tmp_path / "detector.pt").is_file()

    assert (tmp_path / "histogram.pdf").is_file()
    assert (tmp_path / "eval.json").is_file()

    assert (tmp_path / "tensorboard").is_dir()


@pytest.mark.slow
def test_train_autoencoder_corner_backdoor(backdoor_classifier_path, tmp_path):
    cfg = train_detector_conf.Config(
        task=tasks.BackdoorDetection(
            path=backdoor_classifier_path, backdoor=data.CornerPixelBackdoor()
        ),
        detector=detectors.AbstractionDetectorConfig(
            train=DebugTrainConfig(),
            abstraction=detectors.abstraction.AutoencoderAbstractionConfig(),
        ),
        path=tmp_path,
    )
    train_detector(cfg)
    assert (tmp_path / "config.yaml").is_file()
    assert (tmp_path / "detector.pt").is_file()

    assert (tmp_path / "histogram.pdf").is_file()
    assert (tmp_path / "eval.json").is_file()

    assert (tmp_path / "tensorboard").is_dir()


@pytest.mark.slow
def test_train_mahalanobis_advex(backdoor_classifier_path, tmp_path):
    # This test doesn't need a backdoored classifier, but we already have one
    # and it doesn't hurt, so reusing it makes execution faster.
    cfg = train_detector_conf.Config(
        task=tasks.adversarial_examples.DebugAdversarialExampleTask(
            path=backdoor_classifier_path
        ),
        detector=detectors.mahalanobis.DebugMahalanobisConfig(),
        path=tmp_path,
    )
    train_detector(cfg)
    assert (backdoor_classifier_path / "adv_examples.pt").is_file()
    assert (backdoor_classifier_path / "adv_examples.pdf").is_file()
    assert (tmp_path / "config.yaml").is_file()
    assert (tmp_path / "detector.pt").is_file()
    # Eval outputs:
    assert (tmp_path / "histogram.pdf").is_file()
    assert (tmp_path / "eval.json").is_file()


@pytest.mark.slow
<<<<<<< HEAD
def test_train_mahalanobis_backdoor(backdoor_classifier_path, tmp_path):
    cfg = train_detector_conf.Config(
        task=tasks.backdoor_detection.DebugBackdoorDetection(
            path=backdoor_classifier_path, backdoor=data.CornerPixelBackdoor()
        ),
        detector=detectors.mahalanobis.DebugMahalanobisConfig(),
        path=tmp_path,
    )

    train_detector(cfg)
=======
@pytest.mark.parametrize(
    "detector_name",
    [
        "mahalanobis",
        "spectral",
        "que",
    ],
)
@pytest.mark.parametrize("train_on_clean", [False, True])
def test_train_statistical_backdoor(
    backdoor_classifier_path, tmp_path, detector_name, train_on_clean
):
    cfg = parse(
        train_detector_conf.Config,
        args=f"--debug_with_logging --dir.full {tmp_path} "
        f"--task backdoor --task.backdoor corner "
        f"--task.path {backdoor_classifier_path} --detector {detector_name} "
        f"--task.normal_weight_when_training {1.0 if train_on_clean else 0.9}",
        argument_generation_mode=ArgumentGenerationMode.NESTED,
    )
    # Check that data is mixed when it should be
    assert train_on_clean ^ isinstance(
        cfg.task.build_train_data(), RemoveMixLabelDataset
    )

    # Train detector
    warning_message = (
        r".*Detector of type \w+ is not meant to be trained \w+ poisoned samples[.].*"
    )
    if train_on_clean ^ (detector_name != "spectral"):
        # Should warn for incompatibility
        with pytest.warns(match=warning_message):
            run(train_detector.main, cfg)
    else:
        # Should not warn for incompatibility
        with warnings.catch_warnings():
            warnings.filterwarnings(action="error", message=warning_message)
            run(train_detector.main, cfg)
>>>>>>> 16575347
    assert (tmp_path / "config.yaml").is_file()
    assert (tmp_path / "detector.pt").is_file()
    # Eval outputs:
    assert (tmp_path / "histogram.pdf").is_file()
    assert (tmp_path / "eval.json").is_file()


@pytest.mark.slow
def test_finetuning_detector(backdoor_classifier_path, tmp_path):
    cfg = train_detector_conf.Config(
        task=tasks.BackdoorDetection(
            path=backdoor_classifier_path, backdoor=data.CornerPixelBackdoor()
        ),
        detector=detectors.finetuning.FinetuningConfig(train=DebugTrainConfig()),
        path=tmp_path,
    )
    train_detector(cfg)
    assert (tmp_path / "config.yaml").is_file()
    assert (tmp_path / "detector.pt").is_file()

    assert (tmp_path / "histogram.pdf").is_file()
    assert (tmp_path / "eval.json").is_file()

    assert (tmp_path / "tensorboard").is_dir()


@pytest.mark.slow
def test_wanet(tmp_path):
    cfg = train_classifier_conf.DebugConfig(
        train_data=data.BackdoorData(
            original=data.GTSRB(), backdoor=data.WanetBackdoor()
        ),
        model=models.DebugMLPConfig(),
        path=tmp_path / "wanet",
        val_data={
            "backdoor": data.BackdoorData(
                original=data.GTSRB(), backdoor=data.WanetBackdoor()
            )
        },
        train_config=DebugTrainConfig(num_workers=1),
    )
    train_classifier(cfg)

    assert (tmp_path / "wanet" / "config.yaml").is_file()
    assert (tmp_path / "wanet" / "checkpoints" / "last.ckpt").is_file()
    assert (tmp_path / "wanet" / "tensorboard").is_dir()

    # Checks mostly to make the type checker happy for the allclose assert
    assert isinstance(cfg.val_data["backdoor"], data.BackdoorData)
    assert isinstance(cfg.val_data["backdoor"].backdoor, data.WanetBackdoor)
    assert isinstance(cfg.train_data, data.BackdoorData)
    assert isinstance(cfg.train_data.backdoor, data.WanetBackdoor)
    assert torch.allclose(
        cfg.val_data["backdoor"].backdoor.control_grid,
        cfg.train_data.backdoor.control_grid,
    )

    # Check that from_run can load WanetBackdoor properly
    train_detector_cfg = train_detector_conf.Config(
        task=tasks.backdoor_detection.DebugBackdoorDetection(
            path=tmp_path / "wanet", backdoor=data.WanetBackdoor()
        ),
        detector=detectors.mahalanobis.DebugMahalanobisConfig(),
        path=tmp_path / "wanet-mahalanobis",
    )
    train_detector(train_detector_cfg)
    assert isinstance(train_detector_cfg.task, tasks.BackdoorDetection)
    assert isinstance(train_detector_cfg.task.backdoor, data.WanetBackdoor)
    assert torch.allclose(
        train_detector_cfg.task.backdoor.control_grid,
        cfg.train_data.backdoor.control_grid,
    )<|MERGE_RESOLUTION|>--- conflicted
+++ resolved
@@ -2,17 +2,13 @@
 
 import pytest
 import torch
-<<<<<<< HEAD
 from cupbearer import data, detectors, models, tasks
-from cupbearer.scripts import eval_classifier, train_classifier, train_detector
-=======
 from cupbearer.data import RemoveMixLabelDataset
 from cupbearer.scripts import (
     eval_classifier,
     train_classifier,
     train_detector,
 )
->>>>>>> 16575347
 from cupbearer.scripts.conf import (
     eval_classifier_conf,
     train_classifier_conf,
@@ -109,7 +105,7 @@
         task=tasks.adversarial_examples.DebugAdversarialExampleTask(
             path=backdoor_classifier_path
         ),
-        detector=detectors.mahalanobis.DebugMahalanobisConfig(),
+        detector=detectors.DebugMahalanobisConfig(),
         path=tmp_path,
     )
     train_detector(cfg)
@@ -123,38 +119,29 @@
 
 
 @pytest.mark.slow
-<<<<<<< HEAD
-def test_train_mahalanobis_backdoor(backdoor_classifier_path, tmp_path):
-    cfg = train_detector_conf.Config(
-        task=tasks.backdoor_detection.DebugBackdoorDetection(
-            path=backdoor_classifier_path, backdoor=data.CornerPixelBackdoor()
-        ),
-        detector=detectors.mahalanobis.DebugMahalanobisConfig(),
-        path=tmp_path,
-    )
-
-    train_detector(cfg)
-=======
 @pytest.mark.parametrize(
-    "detector_name",
+    "detector_type",
     [
-        "mahalanobis",
-        "spectral",
-        "que",
+        detectors.DebugMahalanobisConfig,
+        detectors.DebugSpectralSignatureConfig,
+        detectors.DebugQuantumEntropyConfig,
     ],
 )
 @pytest.mark.parametrize("train_on_clean", [False, True])
 def test_train_statistical_backdoor(
-    backdoor_classifier_path, tmp_path, detector_name, train_on_clean
+    backdoor_classifier_path, tmp_path, detector_type, train_on_clean
 ):
-    cfg = parse(
-        train_detector_conf.Config,
-        args=f"--debug_with_logging --dir.full {tmp_path} "
-        f"--task backdoor --task.backdoor corner "
-        f"--task.path {backdoor_classifier_path} --detector {detector_name} "
-        f"--task.normal_weight_when_training {1.0 if train_on_clean else 0.9}",
-        argument_generation_mode=ArgumentGenerationMode.NESTED,
-    )
+    cfg = train_detector_conf.Config(
+        task=tasks.backdoor_detection.DebugBackdoorDetection(
+            path=backdoor_classifier_path,
+            backdoor=data.CornerPixelBackdoor(),
+            normal_weight_when_training=1.0 if train_on_clean else 0.9,
+        ),
+        detector=detector_type(),
+        path=tmp_path,
+    )
+
+    train_detector(cfg)
     # Check that data is mixed when it should be
     assert train_on_clean ^ isinstance(
         cfg.task.build_train_data(), RemoveMixLabelDataset
@@ -164,16 +151,15 @@
     warning_message = (
         r".*Detector of type \w+ is not meant to be trained \w+ poisoned samples[.].*"
     )
-    if train_on_clean ^ (detector_name != "spectral"):
+    if train_on_clean ^ (detector_type != detectors.DebugSpectralSignatureConfig):
         # Should warn for incompatibility
         with pytest.warns(match=warning_message):
-            run(train_detector.main, cfg)
+            train_detector(cfg)
     else:
         # Should not warn for incompatibility
         with warnings.catch_warnings():
             warnings.filterwarnings(action="error", message=warning_message)
-            run(train_detector.main, cfg)
->>>>>>> 16575347
+            train_detector(cfg)
     assert (tmp_path / "config.yaml").is_file()
     assert (tmp_path / "detector.pt").is_file()
     # Eval outputs:
@@ -236,7 +222,7 @@
         task=tasks.backdoor_detection.DebugBackdoorDetection(
             path=tmp_path / "wanet", backdoor=data.WanetBackdoor()
         ),
-        detector=detectors.mahalanobis.DebugMahalanobisConfig(),
+        detector=detectors.DebugMahalanobisConfig(),
         path=tmp_path / "wanet-mahalanobis",
     )
     train_detector(train_detector_cfg)
